/*
 * Copyright (C) 2011 lightcouch.org
 *
 * Licensed under the Apache License, Version 2.0 (the "License");
 * you may not use this file except in compliance with the License.
 * You may obtain a copy of the License at
 *
 * http://www.apache.org/licenses/LICENSE-2.0
 *
 * Unless required by applicable law or agreed to in writing, software
 * distributed under the License is distributed on an "AS IS" BASIS,
 * WITHOUT WARRANTIES OR CONDITIONS OF ANY KIND, either express or implied.
 * See the License for the specific language governing permissions and
 * limitations under the License.
 */

package org.lightcouch;

import java.io.UnsupportedEncodingException;
import java.net.URI;
import java.net.URISyntaxException;
import java.net.URLEncoder;
import java.util.ArrayList;
import java.util.List;

/**
 * Helper class for construction of HTTP request URIs.
 * @since 0.0.2
 * @author Ahmed Yehia
 * 
 */
public class URIBuilder {
	private String scheme;
	private String host;
	private int port;
	private String path = "";
	private final List<String> params = new ArrayList<String>();
    private String user;
    private String password;
	
	public static URIBuilder buildUri() {
		return new URIBuilder();
	}

	public static URIBuilder buildUri(URI uri) {
		URIBuilder builder = URIBuilder.buildUri().scheme(uri.getScheme()).
				host(uri.getHost()).port(uri.getPort()).path(uri.getPath());
		return builder;
	}

	public URIBuilder scheme(String scheme) {
		this.scheme = scheme;
		return this;
	}

	public URIBuilder host(String host) {
		this.host = host;
		return this;
	}

	public URIBuilder port(int port) {
		this.port = port;
		return this;
	}
	
	public URIBuilder path(String path) {
		this.path += path;
		return this;
	}

	public URIBuilder pathEncoded(String path) {
		try {
			this.path += URLEncoder.encode(path, "UTF-8");
		} catch (UnsupportedEncodingException e) {
			throw new IllegalArgumentException(e);
		}
		return this;
	}

	public URIBuilder query(String name, Object value) {
		if (name != null && value != null) {
			try {
				name = URLEncoder.encode(name, "UTF-8");
				value = URLEncoder.encode(String.valueOf(value), "UTF-8");
				this.params.add(String.format("%s=%s", name, value));
			} catch (UnsupportedEncodingException e) {
				throw new IllegalArgumentException(e);
			}
		}
		return this;
	}

	public URIBuilder query(Params params) {
		if (params.getParams() != null)
			this.params.addAll(params.getParams());
		return this;
	}

	public URIBuilder user(String user) {
        this.user = user;
        return this;
    }
	
	public URIBuilder password(String password) {
        this.password = password;
        return this;
    }
	
	public URI build() {
	    return build(false);
	}
	
	public URI buildWithCredentials() {
        return build(true);
    }
	
	private URI build(boolean includeCredentials) {
		final StringBuilder query = new StringBuilder();
		
		for (int i = 0; i < params.size(); i++) {
			String amp = (i != params.size() - 1) ? "&" : "";
			query.append(params.get(i) + amp);
		}
		
		String q = (query.length() == 0) ? "" : "?" + query;
<<<<<<< HEAD
		String uri = "";
		if (includeCredentials && user!=null && password != null) {
		    uri = String.format("%s://%s:%s@%s:%s%s%s", scheme, user,password, host, port, path, q );
		} else {
		  uri = String.format("%s://%s:%s%s%s", scheme, host, port, path, q );
		}
=======
		String uri = String.format("%s://%s:%d%s%s", new Object[] { scheme, host, port, path, q });
>>>>>>> ff0513f8
		
		try {
			return new URI(uri);
		} catch (URISyntaxException e) {
			throw new IllegalArgumentException(e);
		}

	}
<<<<<<< HEAD
	
=======
>>>>>>> ff0513f8
}<|MERGE_RESOLUTION|>--- conflicted
+++ resolved
@@ -116,33 +116,24 @@
 	
 	private URI build(boolean includeCredentials) {
 		final StringBuilder query = new StringBuilder();
-		
+
 		for (int i = 0; i < params.size(); i++) {
 			String amp = (i != params.size() - 1) ? "&" : "";
 			query.append(params.get(i) + amp);
 		}
-		
+
 		String q = (query.length() == 0) ? "" : "?" + query;
-<<<<<<< HEAD
 		String uri = "";
-		if (includeCredentials && user!=null && password != null) {
-		    uri = String.format("%s://%s:%s@%s:%s%s%s", scheme, user,password, host, port, path, q );
+		if (includeCredentials && user != null && password != null) {
+			uri = String.format("%s://%s:%s@%s:%d%s%s", scheme, user, password, host, port, path, q);
 		} else {
-		  uri = String.format("%s://%s:%s%s%s", scheme, host, port, path, q );
+			uri = String.format("%s://%s:%d%s%s", scheme, host, port, path, q);
+			try {
+				return new URI(uri);
+			} catch (URISyntaxException e) {
+				throw new IllegalArgumentException(e);
+			}
 		}
-=======
-		String uri = String.format("%s://%s:%d%s%s", new Object[] { scheme, host, port, path, q });
->>>>>>> ff0513f8
-		
-		try {
-			return new URI(uri);
-		} catch (URISyntaxException e) {
-			throw new IllegalArgumentException(e);
-		}
-
+		return null;
 	}
-<<<<<<< HEAD
-	
-=======
->>>>>>> ff0513f8
 }